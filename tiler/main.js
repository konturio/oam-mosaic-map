const config = require("./utils/config-helper").getConfig();
const express = require("express");
const morgan = require("morgan");
const cors = require("cors");
const fs = require("fs");
const landing = require("./routes/landing");
const footPrint = require("./routes/footPrint");
const oamTiles = require("./routes/oamTiles");
const reorTiles = require("./routes/reorTiles");
const health = require('@cloudnative/health-connect');
const live = require('./services/live');
var path = require('path');

const app = express();

let healthCheck = new health.HealthChecker();
let fileExists = false;

//is db up & mount folder is not empty
const livePromise = () => new Promise(async (resolve, reject) => {
  var oam_path = path.resolve(__dirname, config.app.oam_path);
  fileExists = await fs.promises.readdir(oam_path)
 
    // If promise resolved and
    // data are fetched
    .then(files => {
      return files.length === 0;
    })
 
    // If promise is rejected
    .catch(err => {
        console.log(err)
    })

  const appFunctioning = await live.isLive();

  if (appFunctioning[0] && !fileExists) {
    resolve();
  } else {
    reject(new Error("App is not functioning correctly"));
  }

});

let liveCheck = new health.LivenessCheck("LivenessCheck", livePromise);
healthCheck.registerLivenessCheck(liveCheck);
//is application up
let readyCheck = new health.PingCheck("localhost", "", config.app.port);
healthCheck.registerReadinessCheck(readyCheck);

//healthcheck endpoints
app.use('/live', health.LivenessEndpoint(healthCheck));
app.use('/ready', health.ReadinessEndpoint(healthCheck));
app.use('/health', health.HealthEndpoint(healthCheck));

app.use(
  morgan(":method :url :status :res[content-length] - :response-time ms")
);
app.use(cors());

app.use("/", landing);
app.use("/outlines", footPrint);
app.use("/tiles", oamTiles);
app.use("/reor", reorTiles);

app.use((req, res, next) => {
  res.json(401, { "message": "Bad Request" })
});

app.use((error, req, res, next) => {
  res.json(500, { "message": "Something Went Wrong" });
});

process.on('uncaughtException', err => {
  console.log(err);
})

const start = async () => {
<<<<<<< HEAD
  console.log('>>>app started succesfully')
  try {
    app.listen(config.app.port);
=======
  try {
    app.listen(8080);
    console.log('>raster tiler server is listening on port 8080');
>>>>>>> c615021f
  } catch (err) {
    console.error(err);
    process.exit(1);
  }
};

start();<|MERGE_RESOLUTION|>--- conflicted
+++ resolved
@@ -76,15 +76,10 @@
 })
 
 const start = async () => {
-<<<<<<< HEAD
-  console.log('>>>app started succesfully')
   try {
-    app.listen(config.app.port);
-=======
-  try {
-    app.listen(8080);
-    console.log('>raster tiler server is listening on port 8080');
->>>>>>> c615021f
+    const appPort = config.app.port;
+    app.listen(appPort);
+    console.log('>raster tiler server is listening on port ' + appPort);
   } catch (err) {
     console.error(err);
     process.exit(1);
